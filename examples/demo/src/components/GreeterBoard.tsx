--- conflicted
+++ resolved
@@ -5,11 +5,7 @@
 import { shortenAddress } from '@/utils/string.ts';
 import { ContractId } from 'contracts/deployments';
 import { GreeterContractApi } from 'contracts/types/greeter';
-<<<<<<< HEAD
-import { useBalance, useContract, useContractQuery, useContractTx, useTypink, useWatchContractEvent } from 'typink';
-=======
-import { useContract, useContractTx, useWatchContractEvent, useWatchContractQuery } from 'typink';
->>>>>>> ff710164
+import { useContract, useContractQuery, useContractTx, useWatchContractEvent } from 'typink';
 import { txToaster } from '@/utils/txToaster.tsx';
 
 export default function GreetBoard() {
