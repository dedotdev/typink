--- conflicted
+++ resolved
@@ -31,7 +31,7 @@
 ): void {
   const { client } = useTypink();
 
-  const deps = useDeepDeps([client, contract, onNewEvent]);
+  const deps = useDeepDeps([client, contract, onNewEvent, enabled]);
 
   useEffect(() => {
     if (!client || !contract || !enabled) return;
@@ -60,9 +60,5 @@
       unsub && unsub();
       done = true;
     };
-<<<<<<< HEAD
-  }, [client, contract, onNewEvent, enabled]);
-=======
   }, deps);
->>>>>>> 8b1997e3
 }