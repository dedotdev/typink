--- conflicted
+++ resolved
@@ -24,11 +24,7 @@
   },
   "peerDependencies": {
     "@dedot/chaintypes": ">=0.132.0",
-<<<<<<< HEAD
     "dedot": ">=0.18.0",
-=======
-    "dedot": ">=0.15.0",
->>>>>>> 4e247db1
     "react": ">=19.0.0",
     "react-hot-toast": ">=2.6.0",
     "react-toastify": ">=10.0.0",
